/*~--------------------------------------------------------------------------~*
 * Copyright (c) 2017 Los Alamos National Security, LLC
 * All rights reserved.
 *~--------------------------------------------------------------------------~*/

 /*~--------------------------------------------------------------------------~*
 * 
 * /@@@@@@@@  @@           @@@@@@   @@@@@@@@ @@@@@@@  @@      @@
 * /@@/////  /@@          @@////@@ @@////// /@@////@@/@@     /@@
 * /@@       /@@  @@@@@  @@    // /@@       /@@   /@@/@@     /@@
 * /@@@@@@@  /@@ @@///@@/@@       /@@@@@@@@@/@@@@@@@ /@@@@@@@@@@
 * /@@////   /@@/@@@@@@@/@@       ////////@@/@@////  /@@//////@@
 * /@@       /@@/@@//// //@@    @@       /@@/@@      /@@     /@@
 * /@@       @@@//@@@@@@ //@@@@@@  @@@@@@@@ /@@      /@@     /@@
 * //       ///  //////   //////  ////////  //       //      //  
 *
 *~--------------------------------------------------------------------------~*/

/**
 * @file physics.h
 * @author Julien Loiseau
 * @date April 2017
 * @brief Basic physics implementation
 */

#ifndef _default_physics_h_
#define _default_physics_h_

#include <vector>

#include "params.h"
#include "eos.h"
#include "utils.h"
#include "kernels.h"
#include "tree.h"
#include "eforce.h"

namespace physics{
  using namespace param;

  /**
   * Default values
   * They are usually modified in the main_driver 
   * to be application-specific. 
   * \TODO add a parameter file to be read in the main_driver
   */
  point_t max_boundary = {};
  point_t min_boundary = {};
  double dt = 0.0;
  double damp = 1;
  double totaltime = 0.0;
  double A = 1.0;
  double MAC = 1.;
  int64_t iteration = 0;

  /**
   * @brief      Compute the density 
   * Based on Fryer/05 eq(10)
   * @param      srch  The source's body holder
   * @param      nbsh  The neighbors' body holders
   */
  void 
  compute_density(
      body_holder* srch, 
      std::vector<body_holder*>& nbsh)
  {
    body* source = srch->getBody();
    double density = 0;
    mpi_assert(nbsh.size()>0);
    for(auto nbh : nbsh){
      body* nb = nbh->getBody();
      double dist = flecsi::distance(source->getPosition(),nb->getPosition());
      mpi_assert(dist>=0.0);
      double kernelresult = kernels::kernel(dist,
            .5*(source->getSmoothinglength()+nb->getSmoothinglength()));
      density += kernelresult*nb->getMass();
    } // for
    mpi_assert(density>0);
    source->setDensity(density);
  } // compute_density


  /**
   * @brief      Calculates total energy for every particle
   * @param      srch  The source's body holder
   */
  void set_total_energy (body_holder* srch) { 
    body* source = srch->getBody();
    const point_t pos = source->getPosition(),
                  vel = source->getVelocity();
    const double eint = source->getInternalenergy(),
                 epot = external_force::potential(srch);
    double ekin = vel[0]*vel[0];
    for (unsigned short i=1; i<gdimension; ++i)
      ekin += vel[i]*vel[i];
    ekin *= .5;
    source->setTotalenergy(eint + epot + ekin);
  } // set_total_energy


  /**
   * @brief      Subtracts mechanical energy from total energy 
   *             to recover internal energy
   * @param      srch  The source's body holder
   */
  void recover_internal_energy (body_holder* srch) { 
    body* source = srch->getBody();
    const point_t pos = source->getPosition(),
                  vel = source->getVelocity();
    const double etot = source->getTotalenergy(),
                 epot = external_force::potential(srch);
    double ekin = vel[0]*vel[0];
    for (unsigned short i=1; i<gdimension; ++i)
      ekin += vel[i]*vel[i];
    ekin *= .5;
    const double eint = etot - ekin - epot;
    if (eint < 0.0) {
      std::cerr << "ERROR: internal energy is negative!" << std::endl
                << "particle id: " << source->getId()    << std::endl
                << "total energy: " << etot              << std::endl
                << "kinetic energy: " << ekin            << std::endl
                << "particle position: " << pos          << std::endl;
      mpi_assert(false);
    }
    source->setInternalenergy(eint);
  } // recover_internal_energy


  /**
   * @brief      Compute the density, EOS and spundspeed in the same function 
   * reduce time to gather the neighbors
   *
   * @param      srch  The source's body holder
   * @param      nbsh  The neighbors' body holders
   */
  void 
  compute_density_pressure_soundspeed(
    body_holder* srch, 
    std::vector<body_holder*>& nbsh)
  {
    compute_density(srch,nbsh);
    if (thermokinetic_formulation)
      recover_internal_energy(srch);
    eos::compute_pressure(srch);
    eos::compute_soundspeed(srch); 
  }


  /**
   * @brief      mu_ij for the artificial viscosity 
   * From Rosswog'09 (arXiv:0903.5075) - 
   * Astrophysical Smoothed Particle Hydrodynamics, eq.(60) 
   *
   * @param      srch     The source particle
   * @param      nbsh     The neighbor particle
   *
   * @return     Contribution for mu_ij of this neighbor
   *
   * @uses       epsilon  global parameter
   */
  double 
  mu(
      body* source, 
      body* nb)
  {  
    using namespace param;
    double result = 0.0;
    double h_ij = .5*(source->getSmoothinglength()+nb->getSmoothinglength()); 
    space_vector_t vecVelocity = flecsi::point_to_vector(
        source->getVelocityhalf() - nb->getVelocityhalf());
    space_vector_t vecPosition = flecsi::point_to_vector(
        source->getPosition() - nb->getPosition());
    double dotproduct = flecsi::dot(vecVelocity,vecPosition);

    if(dotproduct >= 0.0)
      return result;
    double dist = flecsi::distance(source->getPosition(),nb->getPosition());
    result = h_ij*dotproduct / (dist*dist + sph_viscosity_epsilon*h_ij*h_ij);
    
    mpi_assert(result < 0.0);
    return result; 
  } // mu


  /**
   * @brief      Artificial viscosity term, Pi_ab
   * From Rosswog'09 (arXiv:0903.5075) - 
   * Astrophysical Smoothed Particle Hydrodynamics, eq.(59) 
   *
   * @param      srch  The source particle
   * @param      nbsh  The neighbor particle
   *
   * @return     The artificial viscosity contribution 
   */
  double 
  viscosity(
    body* source, 
    body* nb)
  {
    using namespace param;
    double rho_ij = (1./2.)*(source->getDensity()+nb->getDensity());
    double c_ij = (1./2.)*
        (source->getSoundspeed()+nb->getSoundspeed());
    double mu_ij = mu(source,nb);
    double res = ( -sph_viscosity_alpha*c_ij*mu_ij
                  + sph_viscosity_beta*mu_ij*mu_ij)/rho_ij;
    mpi_assert(res>=0.0);
    return res;
  }


  /**
   * @brief      Calculates the hydro acceleration
   * From CES-Seminar 13/14 - Smoothed Particle Hydrodynamics 
   *
   * @param      srch  The source's body holder
   * @param      nbsh  The neighbors' body holders
   */
  void 
  compute_hydro_acceleration(
    body_holder* srch, 
    std::vector<body_holder*>& ngbsh)
  { 
    using namespace param;
    body* source = srch->getBody();

    // Reset the accelerastion 
    // \TODO add a function to reset in main_driver
    point_t acceleration = {};

    point_t hydro = {};
    for(auto nbh : ngbsh){ 
      body* nb = nbh->getBody();

      if(nb->getPosition() == source->getPosition())
        continue;

      // Compute viscosity
      double visc = viscosity(source,nb);
      
      // Hydro force
      point_t vecPosition = source->getPosition() - nb->getPosition();
      double rho_a = source->getDensity();
      double rho_b = nb->getDensity();
      double pressureDensity 
          = source->getPressure()/(rho_a*rho_a) 
          + nb->getPressure()/(rho_b*rho_b);

      // Kernel computation
      point_t sourcekernelgradient = kernels::gradKernel(
          vecPosition,source->getSmoothinglength());
      point_t resultkernelgradient = sourcekernelgradient;

      hydro += nb->getMass()*(pressureDensity + visc)
        *resultkernelgradient;

    }
    hydro = -1.0*hydro;
    acceleration += hydro;

    #if 0
    //Aug.20 : will add this to external namespace. Keep it now 
    //         for reference
    //HL : Drag force applied here. Better place?
    //Style of applying drag force:
       if(do_drag && iteration <= relax_steps){
         //Redefine drag coefficient with dt
         double drag_coeff_dt = drag_coeff/dt;
         acceleration -=drag_coeff*source->getVelocity();
       }
    #endif

    acceleration += external_force::acceleration(srch);
    source->setAcceleration(acceleration);
  } // compute_hydro_acceleration


  /**
   * @brief      Calculates the dudt, time derivative of internal energy.
   * From CES-Seminar 13/14 - Smoothed Particle Hydrodynamics 
   *
   * @param      srch  The source's body holder
   * @param      nbsh  The neighbors' body holders
   */
<<<<<<< HEAD
  void
  compute_dudt(
    body_holder* srch,
    std::vector<body_holder*>& ngbsh)
  {
    using namespace param;
=======
  void compute_dudt(body_holder* srch, std::vector<body_holder*>& ngbsh) {
>>>>>>> 25248f61
    body* source = srch->getBody();

    double dudt = 0;
    double dudt_pressure = 0.;
    double dudt_visc = 0.;

    for(auto nbh: ngbsh){
      body* nb = nbh->getBody();

      if(nb->getPosition() == source->getPosition()){
        continue;
      }

      // Artificial viscosity
      double visc = viscosity(source,nb);
    
      // Compute the gradKernel ij      
      point_t vecPosition = source->getPosition()-nb->getPosition();
      point_t sourcekernelgradient = kernels::gradKernel(
          vecPosition,source->getSmoothinglength());
      space_vector_t resultkernelgradient = 
          flecsi::point_to_vector(sourcekernelgradient);

      // Velocity vector 
      space_vector_t vecVelocity = flecsi::point_to_vector(
          source->getVelocity() - nb->getVelocity());

      dudt_pressure += nb->getMass()*
        flecsi::dot(vecVelocity,resultkernelgradient);
      dudt_visc += visc*nb->getMass()*
        flecsi::dot(vecVelocity,resultkernelgradient);
    }
    
    double P_a = source->getPressure();
    double rho_a = source->getDensity();
    dudt = P_a/(rho_a*rho_a)*dudt_pressure + .5*dudt_visc;

    //Do not change internal energy during relaxation
    if(do_drag && iteration <= relax_steps){
       dudt = 0.0;
    }

    source->setDudt(dudt);
  } // compute_dudt


  /**
   * @brief      Calculates the dedt, time derivative of either 
   *             thermokinetic (internal + kinetic) or total 
   *             (internal + kinetic + potential) energy.
   * See e.g. Rosswog (2009) "Astrophysical SPH" eq. (34) 
   *
   * @param      srch  The source's body holder
   * @param      nbsh  The neighbors' body holders
   */
  void compute_dedt(body_holder* srch, std::vector<body_holder*>& ngbsh) {
    body* source = srch->getBody();

    double dedt = 0;

    const point_t pos_a = source->getPosition(),
                  vel_a = source->getVelocity();
    const double h_a = source->getSmoothinglength(),
                 P_a = source->getPressure(),
                 rho_a = source->getDensity();
    const double Prho2_a = P_a/(rho_a*rho_a);

    for(auto nbh: ngbsh){
      body* nb = nbh->getBody();
      const point_t pos_b = nb->getPosition();
      if(pos_a == pos_b)
        continue;

      // Compute the \nabla_a W_ab      
      const point_t Da_Wab = kernels::gradKernel(pos_a - pos_b, h_a),
                    vel_b = nb->getVelocity();
    
      // va*DaWab and vb*DaWab
      double va_dot_DaWab = vel_a[0]*Da_Wab[0];
      double vb_dot_DaWab = vel_b[0]*Da_Wab[0];
      for (unsigned short i=1; i<gdimension; ++i) {
        va_dot_DaWab += vel_a[i]*Da_Wab[i],
        vb_dot_DaWab += vel_b[i]*Da_Wab[i];
      }

      const double m_b = nb->getMass(),
                   P_b = nb->getPressure(),
                   rho_b = nb->getDensity();
      const double Prho2_b = P_b/(rho_b*rho_b),
                   Pi_ab = viscosity(source,nb);

      // add this neighbour's contribution
      dedt -= m_b*( Prho2_a*vb_dot_DaWab + Prho2_b*va_dot_DaWab 
                + .5*Pi_ab*(va_dot_DaWab + vb_dot_DaWab));
    }
    
    source->setDudt(dedt);
  } // compute_dedt


  /**
   * @brief      Compute the adiabatic index for the particles 
   *
   * @param      srch   The source's body holder
   * @param      ngbsh  The neighbors' body holders
   */
  void 
  compute_dadt(
    body_holder* srch, 
    std::vector<body_holder*>& ngbsh)
  { 
    using namespace param;
    body* source = srch->getBody();
    
    // Compute the adiabatic factor here 
    double dadt = 0;
    
    for(auto nbh : ngbsh){ 
      body* nb = nbh->getBody();

      if(nb->getPosition() == source->getPosition()){
        continue;
      }

      // Artificial viscosity
      double density_ij = (1./2.)*(source->getDensity()+nb->getDensity());
      double soundspeed_ij = (1./2.)*
        (source->getSoundspeed()+nb->getSoundspeed());
      double mu_ij = mu(source,nb);
      double viscosity = ( -sph_viscosity_alpha*mu_ij*soundspeed_ij
                          + sph_viscosity_beta*mu_ij*mu_ij)/density_ij;
      mpi_assert(viscosity>=0.0);

      point_t vecPosition = source->getPosition()-nb->getPosition();
      point_t sourcekernelgradient = kernels::gradKernel(
          vecPosition,source->getSmoothinglength());
      point_t resultkernelgradient = sourcekernelgradient;

      
      // Compute the adiabatic factor evolution 
      dadt += nb->getMass() * viscosity * 
        flecsi::dot(
          flecsi::point_to_vector(source->getVelocity()-nb->getVelocity()),
          flecsi::point_to_vector(resultkernelgradient)
        );
    }
    
    dadt *= (poly_gamma - 1) / 
            (2*pow(source->getDensity(),poly_gamma-1));
    source->setDadt(dadt);
 

  } // compute_hydro_acceleration

  /**
   * @brief      Integrate the internal energy variation, update internal energy
   *
   * @param      srch  The source's body holder
   */
  void dadt_integration(
      body_holder* srch)
  {
    body* source = srch->getBody(); 
    source->setAdiabatic(
      source->getAdiabatic()+dt*source->getDadt());
  }


  /**
   * @brief      Apply boundaries if they are set
   *
   * @param      srch  The source's body holder
   *
   * @return     True if the particle have been considered outside the 
   * boundaries
   */
  bool
  compute_boundaries(
      body_holder* srch)
  {
    body* source = srch->getBody();
    point_t velocity = source->getVelocity();
    point_t position = source->getPosition();
    point_t velocityHalf = source->getVelocityhalf();

    bool considered = false;

    if(stop_boundaries){
      bool stop = false; 
      for(size_t i = 0; i < gdimension; ++i){
        if(position[i] < min_boundary[i] ||
          position[i] > max_boundary[i]){
          stop = true; 
        }
      }
      if(stop){
        velocity = point_t{};
        velocityHalf = point_t{};
        considered = true;
      
      }
    }else if(reflect_boundaries){
      for(size_t dim=0;dim < gdimension ; ++dim){
        if(position[dim] < min_boundary[dim] || 
            position[dim] > max_boundary[dim]){
          double barrier = max_boundary[dim];
          if(position[dim] < min_boundary[dim]){
            barrier = min_boundary[dim];
          }

          // Here just invert the velocity vector and velocityHalf 
          double tbounce = (position[dim]-barrier)/velocity[dim];
          position -= velocity*(1-damp)*tbounce;

          position[dim] = 2*barrier-position[dim];
          velocity[dim] = -velocity[dim];
          velocityHalf[dim] = -velocityHalf[dim];

          velocity *= damp;
          velocityHalf *= damp;
          considered = true;
        }
      }
    }
    source->setPosition(position);
    source->setVelocity(velocity);
    source->setVelocityhalf(velocityHalf);
    return considered;
  }

  /**
   * @brief Leapfrog integration, first step 
   *        TODO: deprecate; new Leapfrog should be implemented with
   *              the kick-drift-kick formulae
   *
   * @param srch  The source's body holder
   */
  void 
  leapfrog_integration_first_step(
      body_holder* srch)
  {
    body* source = srch->getBody();

    // If wall, reset velocity and dont move 
    if(source->is_wall()){
      source->setVelocity(point_t{});
      source->setVelocityhalf(point_t{}); 
      return; 
    }

    point_t velocityHalf = source->getVelocity() + 
        dt/2.*source->getAcceleration();
    point_t position = source->getPosition()+velocityHalf*dt;
    point_t velocity = 1./2.*(source->getVelocityhalf()+velocityHalf);

    if(do_boundaries){
      if(physics::compute_boundaries(srch)){
        return;
      }
    }

    source->setVelocityhalf(velocityHalf);
    source->setVelocity(velocity);
    source->setPosition(position);

    mpi_assert(!std::isnan(position[0])); 
  }

  /**
   * @brief Leapfrog integration
   *        TODO: deprecate; new Leapfrog should be implemented with
   *              the kick-drift-kick formulae
   *
   * @param srch  The source's body holder
   */
  void 
  leapfrog_integration(
      body_holder* srch)
  {
    body* source = srch->getBody();
    
    // If wall, reset velocity and dont move 
    if(source->is_wall()){
      source->setVelocity(point_t{});
      source->setVelocityhalf(point_t{}); 
      return; 
    }
    
    point_t velocityHalf = source->getVelocityhalf() + 
        dt*source->getAcceleration();
    point_t position = source->getPosition()+velocityHalf*dt;
    point_t velocity = 1./2.*(source->getVelocityhalf()+velocityHalf);

    if(do_boundaries){
      if(physics::compute_boundaries(srch)){
        return;
      }
    }

    source->setVelocityhalf(velocityHalf);
    source->setVelocity(velocity);
    source->setPosition(position);
    
    mpi_assert(!std::isnan(position[0])); 
  }


  /*******************************************************/
  /**
   * @brief      v -> v12
   *
   * @param      srch  The source's body holder
   */
  void 
  save_velocityhalf (body_holder* srch) {
    body* source = srch->getBody();
    source->setVelocityhalf(source->getVelocity());
  }

  /**
   * @brief      Leapfrog: kick velocity
   *             v^{n+1/2} = v^{n} + (dv/dt)^n * dt/2
   *             or
   *             v^{n+1} = v^{n+1/2} + (dv/dt)^n * dt/2
   *
   * @param      srch  The source's body holder
   */
  void 
  leapfrog_kick_v (body_holder* srch) {
    body* source = srch->getBody();
    source->setVelocity(source->getVelocity()
               + 0.5*dt*source->getAcceleration());
  }


  /**
   * @brief      Leapfrog: kick internal energy
   *             u^{n+1/2} = u^{n} + (du/dt)^n * dt/2
   *             or
   *             u^{n+1} = u^{n+1/2} + (du/dt)^n * dt/2
   *
   * @param      srch  The source's body holder
   */
  void 
  leapfrog_kick_u (body_holder* srch) {
    body* source = srch->getBody();
    source->setInternalenergy(source->getInternalenergy()
                     + 0.5*dt*source->getDudt());
  }


  /**
   * @brief      Leapfrog: kick thermokinetic or total energy
   *             e^{n+1/2} = e^{n} + (de/dt)^n * dt/2
   *             or
   *             e^{n+1} = e^{n+1/2} + (de/dt)^n * dt/2
   *
   * @param      srch  The source's body holder
   */
  void 
  leapfrog_kick_e (body_holder* srch) {
    body* source = srch->getBody();
    source->setTotalenergy(source->getTotalenergy()
                     + 0.5*dt*source->getDedt());
  }


  /**
   * @brief      Leapfrog: drift
   *             r^{n+1} = r^{n} + v^{n+1/2} * dt
   *
   * @param      srch  The source's body holder
   */
  void 
  leapfrog_drift (body_holder* srch) {
    body* source = srch->getBody();
    source->setPosition(source->getPosition()
                   + dt*source->getVelocity());
  }


  /**
   * @brief      Compute the timestep from acceleration and mu 
   * From CES-Seminar 13/14 - Smoothed Particle Hydrodynamics 
   *
   * @param      srch   The source's body holder
   * @param      ngbhs  The neighbors' body holders
   */
  void 
  compute_dt(
      body_holder* srch,
      std::vector<body_holder*>& ngbhs)
  {
    body* source = srch->getBody();
    
    // First compute dt based on acceleration norm 
    double accelNorm = 0.0;
    for(size_t i=0;i<gdimension;++i){
      accelNorm += source->getAcceleration()[i]*source->getAcceleration()[i];
    }
    accelNorm = sqrt(accelNorm);
    double dt1 = pow(source->getSmoothinglength()/accelNorm,1.0/2.0);
  
    // Second based on max mu 
    double max_mu_ij = -9999999;
    for(auto nbh: ngbhs){
      body* nb = nbh->getBody(); 
      double local_mu = fabs(mu(source,nb));
      max_mu_ij = std::max(max_mu_ij,local_mu);
    }
    double dt2 = source->getSmoothinglength()/
        (source->getSoundspeed()+
         1.2*sph_viscosity_alpha*source->getSoundspeed()+
         1.2*sph_viscosity_beta*max_mu_ij);
    dt2 *= 0.1;

    double min = std::min(dt1,dt2);
    // Critical OMP to avoid outside synchronizations
  #pragma omp critical 
    physics::dt = std::min(dt,min);
  }




}; // physics

#endif // _default_physics_h_<|MERGE_RESOLUTION|>--- conflicted
+++ resolved
@@ -282,16 +282,7 @@
    * @param      srch  The source's body holder
    * @param      nbsh  The neighbors' body holders
    */
-<<<<<<< HEAD
-  void
-  compute_dudt(
-    body_holder* srch,
-    std::vector<body_holder*>& ngbsh)
-  {
-    using namespace param;
-=======
   void compute_dudt(body_holder* srch, std::vector<body_holder*>& ngbsh) {
->>>>>>> 25248f61
     body* source = srch->getBody();
 
     double dudt = 0;
