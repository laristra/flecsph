/*~--------------------------------------------------------------------------~*
 * Copyright (c) 2017 Los Alamos National Security, LLC
 * All rights reserved.
 *~--------------------------------------------------------------------------~*/

 /*~--------------------------------------------------------------------------~*
 * 
 * /@@@@@@@@  @@           @@@@@@   @@@@@@@@ @@@@@@@  @@      @@
 * /@@/////  /@@          @@////@@ @@////// /@@////@@/@@     /@@
 * /@@       /@@  @@@@@  @@    // /@@       /@@   /@@/@@     /@@
 * /@@@@@@@  /@@ @@///@@/@@       /@@@@@@@@@/@@@@@@@ /@@@@@@@@@@
 * /@@////   /@@/@@@@@@@/@@       ////////@@/@@////  /@@//////@@
 * /@@       /@@/@@//// //@@    @@       /@@/@@      /@@     /@@
 * /@@       @@@//@@@@@@ //@@@@@@  @@@@@@@@ /@@      /@@     /@@
 * //       ///  //////   //////  ////////  //       //      //  
 *
 *~--------------------------------------------------------------------------~*/

/**
 * @file physics.h
 * @author Julien Loiseau
 * @date April 2017
 * @brief Basic physics implementation
 */

#ifndef _default_physics_h_
#define _default_physics_h_

#include <vector>

#include "params.h"
#include "eos.h"
#include "utils.h"
#include "kernels.h"
#include "tree.h"
#include "eforce.h"

namespace physics{
  using namespace param;

  /**
   * Default values
   * They are usually modified in the main_driver 
   * to be application-specific. 
   * \TODO add a parameter file to be read in the main_driver
   */
  point_t max_boundary = {};
  point_t min_boundary = {};
  double dt = 0.0;
  double damp = 1;
  double totaltime = 0.0;
  double A = 1.0;
  double MAC = 1.;
  int64_t iteration = 0;

  /**
   * @brief      Compute the density 
   * Based on Fryer/05 eq(10)
   * @param      srch  The source's body holder
   * @param      nbsh  The neighbors' body holders
   */
  void 
  compute_density(
      body_holder* srch, 
      std::vector<body_holder*>& nbsh)
  {
    body* source = srch->getBody();
    double density = 0;
    mpi_assert(nbsh.size()>0);
    for(auto nbh : nbsh){
      body* nb = nbh->getBody();
      double dist = flecsi::distance(source->getPosition(),nb->getPosition());
      mpi_assert(dist>=0.0);
      double kernelresult = kernels::kernel(dist,
            .5*(source->getSmoothinglength()+nb->getSmoothinglength()));
      density += kernelresult*nb->getMass();
    } // for
    mpi_assert(density>0);
    source->setDensity(density);
  } // compute_density


  /**
   * @brief      Compute the density, EOS and spundspeed in the same function 
   * reduce time to gather the neighbors
   *
   * @param      srch  The source's body holder
   * @param      nbsh  The neighbors' body holders
   */
  void 
  compute_density_pressure_soundspeed(
    body_holder* srch, 
    std::vector<body_holder*>& nbsh)
  {
    compute_density(srch,nbsh);
    eos::compute_pressure(srch);
    eos::compute_soundspeed(srch); 
  }


  /**
   * @brief      mu_ij for the artificial viscosity 
   * From Rosswog'09 (arXiv:0903.5075) - 
   * Astrophysical Smoothed Particle Hydrodynamics, eq.(60) 
   *
   * @param      srch     The source particle
   * @param      nbsh     The neighbor particle
   *
   * @return     Contribution for mu_ij of this neighbor
   *
   * @uses       epsilon  global parameter
   */
  double 
  mu(
      body* source, 
      body* nb)
  {  
    using namespace param;
    double result = 0.0;
    double h_ij = .5*(source->getSmoothinglength()+nb->getSmoothinglength()); 
    space_vector_t vecVelocity = flecsi::point_to_vector(
        source->getVelocityhalf() - nb->getVelocityhalf());
    space_vector_t vecPosition = flecsi::point_to_vector(
        source->getPosition() - nb->getPosition());
    double dotproduct = flecsi::dot(vecVelocity,vecPosition);

    if(dotproduct >= 0.0)
      return result;
    double dist = flecsi::distance(source->getPosition(),nb->getPosition());
    result = h_ij*dotproduct / (dist*dist + sph_viscosity_epsilon*h_ij*h_ij);
    
    mpi_assert(result < 0.0);
    return result; 
  } // mu


  /**
   * @brief      Artificial viscosity 
   * From Rosswog'09 (arXiv:0903.5075) - 
   * Astrophysical Smoothed Particle Hydrodynamics, eq.(59) 
   *
   * @param      srch  The source particle
   * @param      nbsh  The neighbor particle
   *
   * @return     The artificial viscosity contribution 
   */
  double 
  viscosity(
    body* source, 
    body* nb)
  {
    using namespace param;
    double rho_ij = (1./2.)*(source->getDensity()+nb->getDensity());
    double c_ij = (1./2.)*
        (source->getSoundspeed()+nb->getSoundspeed());
    double mu_ij = mu(source,nb);
    double res = ( -sph_viscosity_alpha*c_ij*mu_ij
                  + sph_viscosity_beta*mu_ij*mu_ij)/rho_ij;
    mpi_assert(res>=0.0);
    return res;
  }

  /**
   * @brief      Calculates the hydro acceleration
   * From CES-Seminar 13/14 - Smoothed Particle Hydrodynamics 
   *
   * @param      srch  The source's body holder
   * @param      nbsh  The neighbors' body holders
   */
  void 
  compute_hydro_acceleration(
    body_holder* srch, 
    std::vector<body_holder*>& ngbsh)
  { 
    using namespace param;
    body* source = srch->getBody();

    // Reset the accelerastion 
    // \TODO add a function to reset in main_driver
    point_t acceleration = {};

    point_t hydro = {};
    for(auto nbh : ngbsh){ 
      body* nb = nbh->getBody();

      if(nb->getPosition() == source->getPosition())
        continue;

      // Compute viscosity
      double visc = viscosity(source,nb);
      
      // Hydro force
      point_t vecPosition = source->getPosition() - nb->getPosition();
      double rho_a = source->getDensity();
      double rho_b = nb->getDensity();
      double pressureDensity 
          = source->getPressure()/(rho_a*rho_a) 
          + nb->getPressure()/(rho_b*rho_b);

      // Kernel computation
      point_t sourcekernelgradient = kernels::gradKernel(
          vecPosition,source->getSmoothinglength());
      point_t resultkernelgradient = sourcekernelgradient;

      hydro += nb->getMass()*(pressureDensity + visc)
        *resultkernelgradient;

    }
    hydro = -1.0*hydro;
    acceleration += hydro;
<<<<<<< HEAD

    #if 1
    //HL : Drag force applied here. Better place?
    //Style of applying drag force:
       if(do_drag && iteration <= relax_steps){
         //Redefine drag coefficient with dt
         double drag_coeff_dt = drag_coeff/dt;
         acceleration -=drag_coeff*source->getVelocity();
       }
    #endif

=======
    acceleration += external_force::acceleration(srch);
>>>>>>> f442aa01
    source->setAcceleration(acceleration);
  } // compute_hydro_acceleration

  /**
   * @brief      Calculates the dudt, variation of internal energy.
   * From CES-Seminar 13/14 - Smoothed Particle Hydrodynamics 
   *
   * @param      srch  The source's body holder
   * @param      nbsh  The neighbors' body holders
   */
  void
  compute_dudt(
    body_holder* srch,
    std::vector<body_holder*>& ngbsh)
  {
    using namespace param;
    body* source = srch->getBody();

    double dudt = 0;
    double dudt_pressure = 0.;
    double dudt_visc = 0.;

    for(auto nbh: ngbsh){
      body* nb = nbh->getBody();

      if(nb->getPosition() == source->getPosition()){
        continue;
      }

      // Artificial viscosity
      double visc = viscosity(source,nb);
    
      // Compute the gradKernel ij      
      point_t vecPosition = source->getPosition()-nb->getPosition();
      point_t sourcekernelgradient = kernels::gradKernel(
          vecPosition,source->getSmoothinglength());
      space_vector_t resultkernelgradient = 
          flecsi::point_to_vector(sourcekernelgradient);

      // Velocity vector 
      space_vector_t vecVelocity = flecsi::point_to_vector(
          source->getVelocity() - nb->getVelocity());

      dudt_pressure += nb->getMass()*
        flecsi::dot(vecVelocity,resultkernelgradient);
      dudt_visc += visc*nb->getMass()*
        flecsi::dot(vecVelocity,resultkernelgradient);
    }
    
    double P_a = source->getPressure();
    double rho_a = source->getDensity();
    dudt = P_a/(rho_a*rho_a)*dudt_pressure + .5*dudt_visc;

    //Do not change internal energy during relaxation
    if(do_drag && iteration <= relax_steps){
       dudt = 0.0;
    }

    source->setDudt(dudt);
  } // compute_dudt


  /**
   * @brief      Compute the adiabatic index for the particles 
   *
   * @param      srch   The source's body holder
   * @param      ngbsh  The neighbors' body holders
   */
  void 
  compute_dadt(
    body_holder* srch, 
    std::vector<body_holder*>& ngbsh)
  { 
    using namespace param;
    body* source = srch->getBody();
    
    // Compute the adiabatic factor here 
    double dadt = 0;
    
    for(auto nbh : ngbsh){ 
      body* nb = nbh->getBody();

      if(nb->getPosition() == source->getPosition()){
        continue;
      }

      // Artificial viscosity
      double density_ij = (1./2.)*(source->getDensity()+nb->getDensity());
      double soundspeed_ij = (1./2.)*
        (source->getSoundspeed()+nb->getSoundspeed());
      double mu_ij = mu(source,nb);
      double viscosity = ( -sph_viscosity_alpha*mu_ij*soundspeed_ij
                          + sph_viscosity_beta*mu_ij*mu_ij)/density_ij;
      mpi_assert(viscosity>=0.0);

      point_t vecPosition = source->getPosition()-nb->getPosition();
      point_t sourcekernelgradient = kernels::gradKernel(
          vecPosition,source->getSmoothinglength());
      point_t resultkernelgradient = sourcekernelgradient;

      
      // Compute the adiabatic factor evolution 
      dadt += nb->getMass() * viscosity * 
        flecsi::dot(
          flecsi::point_to_vector(source->getVelocity()-nb->getVelocity()),
          flecsi::point_to_vector(resultkernelgradient)
        );
    }
    
    dadt *= (poly_gamma - 1) / 
            (2*pow(source->getDensity(),poly_gamma-1));
    source->setDadt(dadt);
 

  } // compute_hydro_acceleration

  /**
   * @brief      Integrate the internal energy variation, update internal energy
   *
   * @param      srch  The source's body holder
   */
  void dadt_integration(
      body_holder* srch)
  {
    body* source = srch->getBody(); 
    source->setAdiabatic(
      source->getAdiabatic()+dt*source->getDadt());
  }


  /**
   * @brief      Apply boundaries if they are set
   *
   * @param      srch  The source's body holder
   *
   * @return     True if the particle have been considered outside the 
   * boundaries
   */
  bool
  compute_boundaries(
      body_holder* srch)
  {
    body* source = srch->getBody();
    point_t velocity = source->getVelocity();
    point_t position = source->getPosition();
    point_t velocityHalf = source->getVelocityhalf();

    bool considered = false;

    if(stop_boundaries){
      bool stop = false; 
      for(size_t i = 0; i < gdimension; ++i){
        if(position[i] < min_boundary[i] ||
          position[i] > max_boundary[i]){
          stop = true; 
        }
      }
      if(stop){
        velocity = point_t{};
        velocityHalf = point_t{};
        considered = true;
      
      }
    }else if(reflect_boundaries){
      for(size_t dim=0;dim < gdimension ; ++dim){
        if(position[dim] < min_boundary[dim] || 
            position[dim] > max_boundary[dim]){
          double barrier = max_boundary[dim];
          if(position[dim] < min_boundary[dim]){
            barrier = min_boundary[dim];
          }

          // Here just invert the velocity vector and velocityHalf 
          double tbounce = (position[dim]-barrier)/velocity[dim];
          position -= velocity*(1-damp)*tbounce;

          position[dim] = 2*barrier-position[dim];
          velocity[dim] = -velocity[dim];
          velocityHalf[dim] = -velocityHalf[dim];

          velocity *= damp;
          velocityHalf *= damp;
          considered = true;
        }
      }
    }
    source->setPosition(position);
    source->setVelocity(velocity);
    source->setVelocityhalf(velocityHalf);
    return considered;
  }

  /**
   * @brief Leapfrog integration, first step 
   *        TODO: deprecate; new Leapfrog should be implemented with
   *              the kick-drift-kick formulae
   *
   * @param srch  The source's body holder
   */
  void 
  leapfrog_integration_first_step(
      body_holder* srch)
  {
    body* source = srch->getBody();

    // If wall, reset velocity and dont move 
    if(source->is_wall()){
      source->setVelocity(point_t{});
      source->setVelocityhalf(point_t{}); 
      return; 
    }

    point_t velocityHalf = source->getVelocity() + 
        dt/2.*source->getAcceleration();
    point_t position = source->getPosition()+velocityHalf*dt;
    point_t velocity = 1./2.*(source->getVelocityhalf()+velocityHalf);

    if(do_boundaries){
      if(physics::compute_boundaries(srch)){
        return;
      }
    }

    source->setVelocityhalf(velocityHalf);
    source->setVelocity(velocity);
    source->setPosition(position);

    mpi_assert(!std::isnan(position[0])); 
  }

  /**
   * @brief Leapfrog integration
   *        TODO: deprecate; new Leapfrog should be implemented with
   *              the kick-drift-kick formulae
   *
   * @param srch  The source's body holder
   */
  void 
  leapfrog_integration(
      body_holder* srch)
  {
    body* source = srch->getBody();
    
    // If wall, reset velocity and dont move 
    if(source->is_wall()){
      source->setVelocity(point_t{});
      source->setVelocityhalf(point_t{}); 
      return; 
    }
    
    point_t velocityHalf = source->getVelocityhalf() + 
        dt*source->getAcceleration();
    point_t position = source->getPosition()+velocityHalf*dt;
    point_t velocity = 1./2.*(source->getVelocityhalf()+velocityHalf);

    if(do_boundaries){
      if(physics::compute_boundaries(srch)){
        return;
      }
    }

    source->setVelocityhalf(velocityHalf);
    source->setVelocity(velocity);
    source->setPosition(position);
    
    mpi_assert(!std::isnan(position[0])); 
  }


  /*******************************************************/
  /**
   * @brief      v -> v12
   *
   * @param      srch  The source's body holder
   */
  void 
  save_velocityhalf (body_holder* srch) {
    body* source = srch->getBody();
    source->setVelocityhalf(source->getVelocity());
  }

  /**
   * @brief      Leapfrog: kick velocity
   *             v^{n+1/2} = v^{n} + (dv/dt)^n * dt/2
   *             or
   *             v^{n+1} = v^{n+1/2} + (dv/dt)^n * dt/2
   *
   * @param      srch  The source's body holder
   */
  void 
  leapfrog_kick_v (body_holder* srch) {
    body* source = srch->getBody();
    source->setVelocity(source->getVelocity()
               + 0.5*dt*source->getAcceleration());
  }


  /**
   * @brief      Leapfrog: kick internal energy
   *             u^{n+1/2} = u^{n} + (du/dt)^n * dt/2
   *             or
   *             u^{n+1} = u^{n+1/2} + (du/dt)^n * dt/2
   *
   * @param      srch  The source's body holder
   */
  void 
  leapfrog_kick_u (body_holder* srch) {
    body* source = srch->getBody();
    source->setInternalenergy(source->getInternalenergy()
                     + 0.5*dt*source->getDudt());
  }


  /**
   * @brief      Leapfrog: drift
   *             r^{n+1} = r^{n} + v^{n+1/2} * dt
   *
   * @param      srch  The source's body holder
   */
  void 
  leapfrog_drift (body_holder* srch) {
    body* source = srch->getBody();
    source->setPosition(source->getPosition()
                   + dt*source->getVelocity());
  }


  /**
   * @brief      Compute the timestep from acceleration and mu 
   * From CES-Seminar 13/14 - Smoothed Particle Hydrodynamics 
   *
   * @param      srch   The source's body holder
   * @param      ngbhs  The neighbors' body holders
   */
  void 
  compute_dt(
      body_holder* srch,
      std::vector<body_holder*>& ngbhs)
  {
    body* source = srch->getBody();
    
    // First compute dt based on acceleration norm 
    double accelNorm = 0.0;
    for(size_t i=0;i<gdimension;++i){
      accelNorm += source->getAcceleration()[i]*source->getAcceleration()[i];
    }
    accelNorm = sqrt(accelNorm);
    double dt1 = pow(source->getSmoothinglength()/accelNorm,1.0/2.0);
  
    // Second based on max mu 
    double max_mu_ij = -9999999;
    for(auto nbh: ngbhs){
      body* nb = nbh->getBody(); 
      double local_mu = fabs(mu(source,nb));
      max_mu_ij = std::max(max_mu_ij,local_mu);
    }
    double dt2 = source->getSmoothinglength()/
        (source->getSoundspeed()+
         1.2*sph_viscosity_alpha*source->getSoundspeed()+
         1.2*sph_viscosity_beta*max_mu_ij);
    dt2 *= 0.1;

    double min = std::min(dt1,dt2);
    // Critical OMP to avoid outside synchronizations
  #pragma omp critical 
    physics::dt = std::min(dt,min);
  }




}; // physics

#endif // _default_physics_h_<|MERGE_RESOLUTION|>--- conflicted
+++ resolved
@@ -208,9 +208,10 @@
     }
     hydro = -1.0*hydro;
     acceleration += hydro;
-<<<<<<< HEAD
-
-    #if 1
+
+    #if 0
+    //Aug.20 : will add this to external namespace. Keep it now 
+    //         for reference
     //HL : Drag force applied here. Better place?
     //Style of applying drag force:
        if(do_drag && iteration <= relax_steps){
@@ -220,9 +221,7 @@
        }
     #endif
 
-=======
     acceleration += external_force::acceleration(srch);
->>>>>>> f442aa01
     source->setAcceleration(acceleration);
   } // compute_hydro_acceleration
 
